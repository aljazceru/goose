[package]
name = "goose-api"
version = "0.1.0"
edition = "2021"

[dependencies]
goose = { path = "../goose" }
goose-mcp = { path = "../goose-mcp" }
mcp-client = { path = "../mcp-client" }
mcp-core = { path = "../mcp-core" }
tokio = { version = "1", features = ["full"] }
warp = "0.3"
serde = { version = "1", features = ["derive"] }
serde_json = "1"
anyhow = "1"
tracing = "0.1"
tracing-subscriber = { version = "0.3", features = ["env-filter", "fmt", "json", "time"] }
config = "0.13"
jsonwebtoken = "8"
futures = "0.3"
futures-util = "0.3"
# For session IDs
uuid = { version = "1", features = ["serde", "v4"] }
<<<<<<< HEAD
dashmap = "6"
 # Add dynamic-library for extension loading
=======
 # Add dynamic-library for extension loading

[dev-dependencies]
tempfile = "3"
async-trait = "0.1"
>>>>>>> f3a9f2be
<|MERGE_RESOLUTION|>--- conflicted
+++ resolved
@@ -21,13 +21,9 @@
 futures-util = "0.3"
 # For session IDs
 uuid = { version = "1", features = ["serde", "v4"] }
-<<<<<<< HEAD
 dashmap = "6"
- # Add dynamic-library for extension loading
-=======
  # Add dynamic-library for extension loading
 
 [dev-dependencies]
 tempfile = "3"
-async-trait = "0.1"
->>>>>>> f3a9f2be
+async-trait = "0.1"